--- conflicted
+++ resolved
@@ -1,11 +1,8 @@
 -e .
-<<<<<<< HEAD
 pandas
-=======
 jupyter
 jupytext
 matplotlib
->>>>>>> dee3a5d2
 pytorch_lightning
 scikit-learn
 torch
